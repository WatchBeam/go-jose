/*-
 * Copyright 2014 Square Inc.
 *
 * Licensed under the Apache License, Version 2.0 (the "License");
 * you may not use this file except in compliance with the License.
 * You may obtain a copy of the License at
 *
 *     http://www.apache.org/licenses/LICENSE-2.0
 *
 * Unless required by applicable law or agreed to in writing, software
 * distributed under the License is distributed on an "AS IS" BASIS,
 * WITHOUT WARRANTIES OR CONDITIONS OF ANY KIND, either express or implied.
 * See the License for the specific language governing permissions and
 * limitations under the License.
 */

package jose

import (
	"crypto"
	"crypto/ecdsa"
	"crypto/elliptic"
	"crypto/rsa"
	"crypto/x509"
	"encoding/base64"
	"errors"
	"fmt"
	"math/big"
	"reflect"
	"strings"

	"github.com/square/go-jose/json"
)

// rawJSONWebKey represents a public or private key in JWK format, used for parsing/serializing.
type rawJSONWebKey struct {
	Use string      `json:"use,omitempty"`
	Kty string      `json:"kty,omitempty"`
	Kid string      `json:"kid,omitempty"`
	Crv string      `json:"crv,omitempty"`
	Alg string      `json:"alg,omitempty"`
	K   *byteBuffer `json:"k,omitempty"`
	X   *byteBuffer `json:"x,omitempty"`
	Y   *byteBuffer `json:"y,omitempty"`
	N   *byteBuffer `json:"n,omitempty"`
	E   *byteBuffer `json:"e,omitempty"`
	// -- Following fields are only used for private keys --
	// RSA uses D, P and Q, while ECDSA uses only D. Fields Dp, Dq, and Qi are
	// completely optional. Therefore for RSA/ECDSA, D != nil is a contract that
	// we have a private key whereas D == nil means we have only a public key.
	D  *byteBuffer `json:"d,omitempty"`
	P  *byteBuffer `json:"p,omitempty"`
	Q  *byteBuffer `json:"q,omitempty"`
	Dp *byteBuffer `json:"dp,omitempty"`
	Dq *byteBuffer `json:"dq,omitempty"`
	Qi *byteBuffer `json:"qi,omitempty"`
	// Certificates
	X5c []string `json:"x5c,omitempty"`
}

<<<<<<< HEAD
// JSONWebKey represents a public or private key in JWK format.
type JSONWebKey struct {
	Key       interface{}
	KeyID     string
	Algorithm string
	Use       string
=======
// JsonWebKey represents a public or private key in JWK format.
type JsonWebKey struct {
	Key          interface{}
	Certificates []*x509.Certificate
	KeyID        string
	Algorithm    string
	Use          string
>>>>>>> d00415a0
}

// MarshalJSON serializes the given key to its JSON representation.
func (k JSONWebKey) MarshalJSON() ([]byte, error) {
	var raw *rawJSONWebKey
	var err error

	switch key := k.Key.(type) {
	case *ecdsa.PublicKey:
		raw, err = fromEcPublicKey(key)
	case *rsa.PublicKey:
		raw = fromRsaPublicKey(key)
	case *ecdsa.PrivateKey:
		raw, err = fromEcPrivateKey(key)
	case *rsa.PrivateKey:
		raw, err = fromRsaPrivateKey(key)
	case []byte:
		raw, err = fromSymmetricKey(key)
	default:
		return nil, fmt.Errorf("square/go-jose: unknown key type '%s'", reflect.TypeOf(key))
	}

	if err != nil {
		return nil, err
	}

	raw.Kid = k.KeyID
	raw.Alg = k.Algorithm
	raw.Use = k.Use

	for _, cert := range k.Certificates {
		raw.X5c = append(raw.X5c, base64.StdEncoding.EncodeToString(cert.Raw))
	}

	return json.Marshal(raw)
}

// UnmarshalJSON reads a key from its JSON representation.
<<<<<<< HEAD
func (k *JSONWebKey) UnmarshalJSON(data []byte) (err error) {
	var raw rawJSONWebKey
	err = UnmarshalJSON(data, &raw)
=======
func (k *JsonWebKey) UnmarshalJSON(data []byte) (err error) {
	var raw rawJsonWebKey
	err = json.Unmarshal(data, &raw)
>>>>>>> d00415a0
	if err != nil {
		return err
	}

	var key interface{}
	switch raw.Kty {
	case "EC":
		if raw.D != nil {
			key, err = raw.ecPrivateKey()
		} else {
			key, err = raw.ecPublicKey()
		}
	case "RSA":
		if raw.D != nil {
			key, err = raw.rsaPrivateKey()
		} else {
			key, err = raw.rsaPublicKey()
		}
	case "oct":
		key, err = raw.symmetricKey()
	default:
		err = fmt.Errorf("square/go-jose: unknown json web key type '%s'", raw.Kty)
	}

	if err == nil {
		*k = JSONWebKey{Key: key, KeyID: raw.Kid, Algorithm: raw.Alg, Use: raw.Use}
	}

	k.Certificates = make([]*x509.Certificate, len(raw.X5c))
	for i, cert := range raw.X5c {
		raw, err := base64.StdEncoding.DecodeString(cert)
		if err != nil {
			return err
		}
		k.Certificates[i], err = x509.ParseCertificate(raw)
		if err != nil {
			return err
		}
	}

	return
}

// JSONWebKeySet represents a JWK Set object.
type JSONWebKeySet struct {
	Keys []JSONWebKey `json:"keys"`
}

// Key convenience method returns keys by key ID. Specification states
// that a JWK Set "SHOULD" use distinct key IDs, but allows for some
// cases where they are not distinct. Hence method returns a slice
// of JSONWebKeys.
func (s *JSONWebKeySet) Key(kid string) []JSONWebKey {
	var keys []JSONWebKey
	for _, key := range s.Keys {
		if key.KeyID == kid {
			keys = append(keys, key)
		}
	}

	return keys
}

const rsaThumbprintTemplate = `{"e":"%s","kty":"RSA","n":"%s"}`
const ecThumbprintTemplate = `{"crv":"%s","kty":"EC","x":"%s","y":"%s"}`

func ecThumbprintInput(curve elliptic.Curve, x, y *big.Int) (string, error) {
	coordLength := curveSize(curve)
	crv, err := curveName(curve)
	if err != nil {
		return "", err
	}

	return fmt.Sprintf(ecThumbprintTemplate, crv,
		newFixedSizeBuffer(x.Bytes(), coordLength).base64(),
		newFixedSizeBuffer(y.Bytes(), coordLength).base64()), nil
}

func rsaThumbprintInput(n *big.Int, e int) (string, error) {
	return fmt.Sprintf(rsaThumbprintTemplate,
		newBufferFromInt(uint64(e)).base64(),
		newBuffer(n.Bytes()).base64()), nil
}

// Thumbprint computes the JWK Thumbprint of a key using the
// indicated hash algorithm.
func (k *JSONWebKey) Thumbprint(hash crypto.Hash) ([]byte, error) {
	var input string
	var err error
	switch key := k.Key.(type) {
	case *ecdsa.PublicKey:
		input, err = ecThumbprintInput(key.Curve, key.X, key.Y)
	case *ecdsa.PrivateKey:
		input, err = ecThumbprintInput(key.Curve, key.X, key.Y)
	case *rsa.PublicKey:
		input, err = rsaThumbprintInput(key.N, key.E)
	case *rsa.PrivateKey:
		input, err = rsaThumbprintInput(key.N, key.E)
	default:
		return nil, fmt.Errorf("square/go-jose: unknown key type '%s'", reflect.TypeOf(key))
	}

	if err != nil {
		return nil, err
	}

	h := hash.New()
	h.Write([]byte(input))
	return h.Sum(nil), nil
}

// Valid checks that the key contains the expected parameters
<<<<<<< HEAD
func (k *JSONWebKey) Valid() bool {
=======
func (k *JsonWebKey) Valid() bool {
>>>>>>> d00415a0
	if k.Key == nil {
		return false
	}
	switch key := k.Key.(type) {
	case *ecdsa.PublicKey:
		if key.Curve == nil || key.X == nil || key.Y == nil {
			return false
		}
	case *ecdsa.PrivateKey:
		if key.Curve == nil || key.X == nil || key.Y == nil || key.D == nil {
			return false
		}
	case *rsa.PublicKey:
		if key.N == nil || key.E == 0 {
			return false
		}
	case *rsa.PrivateKey:
		if key.N == nil || key.E == 0 || key.D == nil || len(key.Primes) < 2 {
			return false
		}
	default:
		return false
	}
	return true
}

<<<<<<< HEAD
func (key rawJSONWebKey) rsaPublicKey() (*rsa.PublicKey, error) {
=======
func (key rawJsonWebKey) rsaPublicKey() (*rsa.PublicKey, error) {
>>>>>>> d00415a0
	if key.N == nil || key.E == nil {
		return nil, fmt.Errorf("square/go-jose: invalid RSA key, missing n/e values")
	}

	return &rsa.PublicKey{
		N: key.N.bigInt(),
		E: key.E.toInt(),
	}, nil
}

func fromRsaPublicKey(pub *rsa.PublicKey) *rawJSONWebKey {
	return &rawJSONWebKey{
		Kty: "RSA",
		N:   newBuffer(pub.N.Bytes()),
		E:   newBufferFromInt(uint64(pub.E)),
	}
}

func (key rawJSONWebKey) ecPublicKey() (*ecdsa.PublicKey, error) {
	var curve elliptic.Curve
	switch key.Crv {
	case "P-256":
		curve = elliptic.P256()
	case "P-384":
		curve = elliptic.P384()
	case "P-521":
		curve = elliptic.P521()
	default:
		return nil, fmt.Errorf("square/go-jose: unsupported elliptic curve '%s'", key.Crv)
	}

	if key.X == nil || key.Y == nil {
		return nil, errors.New("square/go-jose: invalid EC key, missing x/y values")
	}

	x := key.X.bigInt()
	y := key.Y.bigInt()

	if !curve.IsOnCurve(x, y) {
		return nil, errors.New("square/go-jose: invalid EC key, X/Y are not on declared curve")
	}

	return &ecdsa.PublicKey{
		Curve: curve,
		X:     x,
		Y:     y,
	}, nil
}

func fromEcPublicKey(pub *ecdsa.PublicKey) (*rawJSONWebKey, error) {
	if pub == nil || pub.X == nil || pub.Y == nil {
		return nil, fmt.Errorf("square/go-jose: invalid EC key (nil, or X/Y missing)")
	}

	name, err := curveName(pub.Curve)
	if err != nil {
		return nil, err
	}

	size := curveSize(pub.Curve)

	xBytes := pub.X.Bytes()
	yBytes := pub.Y.Bytes()

	if len(xBytes) > size || len(yBytes) > size {
		return nil, fmt.Errorf("square/go-jose: invalid EC key (X/Y too large)")
	}

	key := &rawJSONWebKey{
		Kty: "EC",
		Crv: name,
		X:   newFixedSizeBuffer(xBytes, size),
		Y:   newFixedSizeBuffer(yBytes, size),
	}

	return key, nil
}

func (key rawJSONWebKey) rsaPrivateKey() (*rsa.PrivateKey, error) {
	var missing []string
	switch {
	case key.N == nil:
		missing = append(missing, "N")
	case key.E == nil:
		missing = append(missing, "E")
	case key.D == nil:
		missing = append(missing, "D")
	case key.P == nil:
		missing = append(missing, "P")
	case key.Q == nil:
		missing = append(missing, "Q")
	}

	if len(missing) > 0 {
		return nil, fmt.Errorf("square/go-jose: invalid RSA private key, missing %s value(s)", strings.Join(missing, ", "))
	}

	rv := &rsa.PrivateKey{
		PublicKey: rsa.PublicKey{
			N: key.N.bigInt(),
			E: key.E.toInt(),
		},
		D: key.D.bigInt(),
		Primes: []*big.Int{
			key.P.bigInt(),
			key.Q.bigInt(),
		},
	}

	if key.Dp != nil {
		rv.Precomputed.Dp = key.Dp.bigInt()
	}
	if key.Dq != nil {
		rv.Precomputed.Dq = key.Dq.bigInt()
	}
	if key.Qi != nil {
		rv.Precomputed.Qinv = key.Qi.bigInt()
	}

	err := rv.Validate()
	return rv, err
}

func fromRsaPrivateKey(rsa *rsa.PrivateKey) (*rawJSONWebKey, error) {
	if len(rsa.Primes) != 2 {
		return nil, ErrUnsupportedKeyType
	}

	raw := fromRsaPublicKey(&rsa.PublicKey)

	raw.D = newBuffer(rsa.D.Bytes())
	raw.P = newBuffer(rsa.Primes[0].Bytes())
	raw.Q = newBuffer(rsa.Primes[1].Bytes())

	return raw, nil
}

func (key rawJSONWebKey) ecPrivateKey() (*ecdsa.PrivateKey, error) {
	var curve elliptic.Curve
	switch key.Crv {
	case "P-256":
		curve = elliptic.P256()
	case "P-384":
		curve = elliptic.P384()
	case "P-521":
		curve = elliptic.P521()
	default:
		return nil, fmt.Errorf("square/go-jose: unsupported elliptic curve '%s'", key.Crv)
	}

	if key.X == nil || key.Y == nil || key.D == nil {
		return nil, fmt.Errorf("square/go-jose: invalid EC private key, missing x/y/d values")
	}

	x := key.X.bigInt()
	y := key.Y.bigInt()

	if !curve.IsOnCurve(x, y) {
		return nil, errors.New("square/go-jose: invalid EC key, X/Y are not on declared curve")
	}

	return &ecdsa.PrivateKey{
		PublicKey: ecdsa.PublicKey{
			Curve: curve,
			X:     x,
			Y:     y,
		},
		D: key.D.bigInt(),
	}, nil
}

func fromEcPrivateKey(ec *ecdsa.PrivateKey) (*rawJSONWebKey, error) {
	raw, err := fromEcPublicKey(&ec.PublicKey)
	if err != nil {
		return nil, err
	}

	if ec.D == nil {
		return nil, fmt.Errorf("square/go-jose: invalid EC private key")
	}

	raw.D = newBuffer(ec.D.Bytes())

	return raw, nil
}

func fromSymmetricKey(key []byte) (*rawJSONWebKey, error) {
	return &rawJSONWebKey{
		Kty: "oct",
		K:   newBuffer(key),
	}, nil
}

func (key rawJSONWebKey) symmetricKey() ([]byte, error) {
	if key.K == nil {
		return nil, fmt.Errorf("square/go-jose: invalid OCT (symmetric) key, missing k value")
	}
	return key.K.bytes(), nil
}<|MERGE_RESOLUTION|>--- conflicted
+++ resolved
@@ -29,7 +29,7 @@
 	"reflect"
 	"strings"
 
-	"github.com/square/go-jose/json"
+	"gopkg.in/square/go-jose.v2/json"
 )
 
 // rawJSONWebKey represents a public or private key in JWK format, used for parsing/serializing.
@@ -58,22 +58,13 @@
 	X5c []string `json:"x5c,omitempty"`
 }
 
-<<<<<<< HEAD
 // JSONWebKey represents a public or private key in JWK format.
 type JSONWebKey struct {
-	Key       interface{}
-	KeyID     string
-	Algorithm string
-	Use       string
-=======
-// JsonWebKey represents a public or private key in JWK format.
-type JsonWebKey struct {
 	Key          interface{}
 	Certificates []*x509.Certificate
 	KeyID        string
 	Algorithm    string
 	Use          string
->>>>>>> d00415a0
 }
 
 // MarshalJSON serializes the given key to its JSON representation.
@@ -112,15 +103,9 @@
 }
 
 // UnmarshalJSON reads a key from its JSON representation.
-<<<<<<< HEAD
 func (k *JSONWebKey) UnmarshalJSON(data []byte) (err error) {
 	var raw rawJSONWebKey
-	err = UnmarshalJSON(data, &raw)
-=======
-func (k *JsonWebKey) UnmarshalJSON(data []byte) (err error) {
-	var raw rawJsonWebKey
 	err = json.Unmarshal(data, &raw)
->>>>>>> d00415a0
 	if err != nil {
 		return err
 	}
@@ -233,11 +218,7 @@
 }
 
 // Valid checks that the key contains the expected parameters
-<<<<<<< HEAD
 func (k *JSONWebKey) Valid() bool {
-=======
-func (k *JsonWebKey) Valid() bool {
->>>>>>> d00415a0
 	if k.Key == nil {
 		return false
 	}
@@ -264,11 +245,7 @@
 	return true
 }
 
-<<<<<<< HEAD
 func (key rawJSONWebKey) rsaPublicKey() (*rsa.PublicKey, error) {
-=======
-func (key rawJsonWebKey) rsaPublicKey() (*rsa.PublicKey, error) {
->>>>>>> d00415a0
 	if key.N == nil || key.E == nil {
 		return nil, fmt.Errorf("square/go-jose: invalid RSA key, missing n/e values")
 	}

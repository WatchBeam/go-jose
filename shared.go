/*-
 * Copyright 2014 Square Inc.
 *
 * Licensed under the Apache License, Version 2.0 (the "License");
 * you may not use this file except in compliance with the License.
 * You may obtain a copy of the License at
 *
 *     http://www.apache.org/licenses/LICENSE-2.0
 *
 * Unless required by applicable law or agreed to in writing, software
 * distributed under the License is distributed on an "AS IS" BASIS,
 * WITHOUT WARRANTIES OR CONDITIONS OF ANY KIND, either express or implied.
 * See the License for the specific language governing permissions and
 * limitations under the License.
 */

package jose

import (
	"crypto/elliptic"
	"errors"
	"fmt"

	"gopkg.in/square/go-jose.v2/json"
)

// KeyAlgorithm represents a key management algorithm.
type KeyAlgorithm string

// SignatureAlgorithm represents a signature (or MAC) algorithm.
type SignatureAlgorithm string

// ContentEncryption represents a content encryption algorithm.
type ContentEncryption string

// CompressionAlgorithm represents an algorithm used for plaintext compression.
type CompressionAlgorithm string

// ContentType represents type of the contained data.
type ContentType string

var (
	// ErrCryptoFailure represents an error in cryptographic primitive. This
	// occurs when, for example, a message had an invalid authentication tag or
	// could not be decrypted.
	ErrCryptoFailure = errors.New("square/go-jose: error in cryptographic primitive")

	// ErrUnsupportedAlgorithm indicates that a selected algorithm is not
	// supported. This occurs when trying to instantiate an encrypter for an
	// algorithm that is not yet implemented.
	ErrUnsupportedAlgorithm = errors.New("square/go-jose: unknown/unsupported algorithm")

	// ErrUnsupportedKeyType indicates that the given key type/format is not
	// supported. This occurs when trying to instantiate an encrypter and passing
	// it a key of an unrecognized type or with unsupported parameters, such as
	// an RSA private key with more than two primes.
	ErrUnsupportedKeyType = errors.New("square/go-jose: unsupported key type/format")

	// ErrNotSupported serialization of object is not supported. This occurs when
	// trying to compact-serialize an object which can't be represented in
	// compact form.
	ErrNotSupported = errors.New("square/go-jose: compact serialization not supported for object")

	// ErrUnprotectedNonce indicates that while parsing a JWS or JWE object, a
	// nonce header parameter was included in an unprotected header object.
	ErrUnprotectedNonce = errors.New("square/go-jose: Nonce parameter included in unprotected header")
)

// Key management algorithms
const (
	RSA1_5             = KeyAlgorithm("RSA1_5")             // RSA-PKCS1v1.5
	RSA_OAEP           = KeyAlgorithm("RSA-OAEP")           // RSA-OAEP-SHA1
	RSA_OAEP_256       = KeyAlgorithm("RSA-OAEP-256")       // RSA-OAEP-SHA256
	A128KW             = KeyAlgorithm("A128KW")             // AES key wrap (128)
	A192KW             = KeyAlgorithm("A192KW")             // AES key wrap (192)
	A256KW             = KeyAlgorithm("A256KW")             // AES key wrap (256)
	DIRECT             = KeyAlgorithm("dir")                // Direct encryption
	ECDH_ES            = KeyAlgorithm("ECDH-ES")            // ECDH-ES
	ECDH_ES_A128KW     = KeyAlgorithm("ECDH-ES+A128KW")     // ECDH-ES + AES key wrap (128)
	ECDH_ES_A192KW     = KeyAlgorithm("ECDH-ES+A192KW")     // ECDH-ES + AES key wrap (192)
	ECDH_ES_A256KW     = KeyAlgorithm("ECDH-ES+A256KW")     // ECDH-ES + AES key wrap (256)
	A128GCMKW          = KeyAlgorithm("A128GCMKW")          // AES-GCM key wrap (128)
	A192GCMKW          = KeyAlgorithm("A192GCMKW")          // AES-GCM key wrap (192)
	A256GCMKW          = KeyAlgorithm("A256GCMKW")          // AES-GCM key wrap (256)
	PBES2_HS256_A128KW = KeyAlgorithm("PBES2-HS256+A128KW") // PBES2 + HMAC-SHA256 + AES key wrap (128)
	PBES2_HS384_A192KW = KeyAlgorithm("PBES2-HS384+A192KW") // PBES2 + HMAC-SHA384 + AES key wrap (192)
	PBES2_HS512_A256KW = KeyAlgorithm("PBES2-HS512+A256KW") // PBES2 + HMAC-SHA512 + AES key wrap (256)
)

// Signature algorithms
const (
	HS256 = SignatureAlgorithm("HS256") // HMAC using SHA-256
	HS384 = SignatureAlgorithm("HS384") // HMAC using SHA-384
	HS512 = SignatureAlgorithm("HS512") // HMAC using SHA-512
	RS256 = SignatureAlgorithm("RS256") // RSASSA-PKCS-v1.5 using SHA-256
	RS384 = SignatureAlgorithm("RS384") // RSASSA-PKCS-v1.5 using SHA-384
	RS512 = SignatureAlgorithm("RS512") // RSASSA-PKCS-v1.5 using SHA-512
	ES256 = SignatureAlgorithm("ES256") // ECDSA using P-256 and SHA-256
	ES384 = SignatureAlgorithm("ES384") // ECDSA using P-384 and SHA-384
	ES512 = SignatureAlgorithm("ES512") // ECDSA using P-521 and SHA-512
	PS256 = SignatureAlgorithm("PS256") // RSASSA-PSS using SHA256 and MGF1-SHA256
	PS384 = SignatureAlgorithm("PS384") // RSASSA-PSS using SHA384 and MGF1-SHA384
	PS512 = SignatureAlgorithm("PS512") // RSASSA-PSS using SHA512 and MGF1-SHA512
)

// Content encryption algorithms
const (
	A128CBC_HS256 = ContentEncryption("A128CBC-HS256") // AES-CBC + HMAC-SHA256 (128)
	A192CBC_HS384 = ContentEncryption("A192CBC-HS384") // AES-CBC + HMAC-SHA384 (192)
	A256CBC_HS512 = ContentEncryption("A256CBC-HS512") // AES-CBC + HMAC-SHA512 (256)
	A128CBCpHS256 = ContentEncryption("A128CBC+HS256") // AES-CBC + HMAC-SHA256 (128)
	A192CBCpHS384 = ContentEncryption("A192CBC+HS384") // AES-CBC + HMAC-SHA384 (192)
	A256CBCpHS512 = ContentEncryption("A256CBC+HS512") // AES-CBC + HMAC-SHA512 (256)
	A128GCM       = ContentEncryption("A128GCM")       // AES-GCM (128)
	A192GCM       = ContentEncryption("A192GCM")       // AES-GCM (192)
	A256GCM       = ContentEncryption("A256GCM")       // AES-GCM (256)
)

// Compression algorithms
const (
	NONE    = CompressionAlgorithm("")    // No compression
	DEFLATE = CompressionAlgorithm("DEF") // DEFLATE (RFC 1951)
)

// A key in the protected header of a JWS object. Use of the Header...
// constants is preferred to enhance type safety.
type HeaderKey string

const (
	HeaderType        HeaderKey = "typ" // string
	HeaderContentType           = "cty" // string

	// These are set by go-jose and shouldn't need to be set by consumers of the
	// library.
	headerAlgorithm   = "alg"  // string
	headerEncryption  = "enc"  // ContentEncryption
	headerCompression = "zip"  // CompressionAlgorithm
	headerCritical    = "crit" // []string

	headerAPU = "apu" // *byteBuffer
	headerAPV = "apv" // *byteBuffer
	headerEPK = "epk" // *JSONWebKey
	headerIV  = "iv"  // *byteBuffer
	headerTag = "tag" // *byteBuffer

	headerJWK   = "jwk"   // *JSONWebKey
	headerKeyID = "kid"   // string
	headerNonce = "nonce" // string
)

// rawHeader represents the JOSE header for JWE/JWS objects (used for parsing).
<<<<<<< HEAD
//
// The decoding of the constituent items is deferred because we want to marshal
// some members into particular structs rather than generic maps, but at the
// same time we need to receive any extra fields unhandled by this library to
// pass through to consuming code in case it wants to examine them.
type rawHeader map[HeaderKey]*json.RawMessage

// Header represents the read-only JOSE header for JWE/JWS objects.
type Header struct {
=======
type rawHeader struct {
	Alg   string               `json:"alg,omitempty"`
	Enc   ContentEncryption    `json:"enc,omitempty"`
	Cty   string               `json:"cty,omitempty"`
	Zip   CompressionAlgorithm `json:"zip,omitempty"`
	Crit  []string             `json:"crit,omitempty"`
	Apu   *byteBuffer          `json:"apu,omitempty"`
	Apv   *byteBuffer          `json:"apv,omitempty"`
	Epk   *JsonWebKey          `json:"epk,omitempty"`
	Iv    *byteBuffer          `json:"iv,omitempty"`
	Tag   *byteBuffer          `json:"tag,omitempty"`
	Jwk   *JsonWebKey          `json:"jwk,omitempty"`
	Kid   string               `json:"kid,omitempty"`
	Nonce string               `json:"nonce,omitempty"`
}

// JoseHeader represents the read-only JOSE header for JWE/JWS objects.
type JoseHeader struct {
>>>>>>> 5f18b14b
	KeyID      string
	JSONWebKey *JSONWebKey
	Algorithm  string
	Nonce      string
<<<<<<< HEAD

	// Any headers not recognised above get unmarshaled from JSON in a generic
	// manner and placed in this map.
	ExtraHeaders map[HeaderKey]interface{}
}

func (parsed rawHeader) set(k HeaderKey, v interface{}) error {
	b, err := json.Marshal(v)
	if err != nil {
		return err
=======
	Cty        string
}

// sanitized produces a cleaned-up header object from the raw JSON.
func (parsed rawHeader) sanitized() JoseHeader {
	return JoseHeader{
		KeyID:      parsed.Kid,
		JsonWebKey: parsed.Jwk,
		Algorithm:  parsed.Alg,
		Nonce:      parsed.Nonce,
		Cty:        parsed.Cty,
>>>>>>> 5f18b14b
	}

	parsed[k] = makeRawMessage(b)
	return nil
}

// getString gets a string from the raw JSON, defaulting to "".
func (parsed rawHeader) getString(k HeaderKey) string {
	v, ok := parsed[k]
	if !ok {
		return ""
	}
	var s string
	err := json.Unmarshal(*v, &s)
	if err != nil {
		return ""
	}
	return s
}

// getByteBuffer gets a byte buffer from the raw JSON. Returns (nil, nil) if
// not specified.
func (parsed rawHeader) getByteBuffer(k HeaderKey) (*byteBuffer, error) {
	v := parsed[k]
	if v == nil {
		return nil, nil
	}
	var bb *byteBuffer
	err := json.Unmarshal(*v, &bb)
	if err != nil {
		return nil, err
	}
	return bb, nil
}

// getAlgorithm extracts parsed "alg" from the raw JSON as a KeyAlgorithm.
func (parsed rawHeader) getAlgorithm() KeyAlgorithm {
	return KeyAlgorithm(parsed.getString(headerAlgorithm))
}

// getSignatureAlgorithm extracts parsed "alg" from the raw JSON as a SignatureAlgorithm.
func (parsed rawHeader) getSignatureAlgorithm() SignatureAlgorithm {
	return SignatureAlgorithm(parsed.getString(headerAlgorithm))
}

// getEncryption extracts parsed "enc" from the raw JSON.
func (parsed rawHeader) getEncryption() ContentEncryption {
	return ContentEncryption(parsed.getString(headerEncryption))
}

// getCompression extracts parsed "zip" from the raw JSON.
func (parsed rawHeader) getCompression() CompressionAlgorithm {
	return CompressionAlgorithm(parsed.getString(headerCompression))
}

func (parsed rawHeader) getNonce() string {
	return parsed.getString(headerNonce)
}

// getEPK extracts parsed "epk" from the raw JSON.
func (parsed rawHeader) getEPK() (*JSONWebKey, error) {
	v := parsed[headerEPK]
	if v == nil {
		return nil, nil
	}
	var epk *JSONWebKey
	err := json.Unmarshal(*v, &epk)
	if err != nil {
		return nil, err
	}
	return epk, nil
}

// getAPU extracts parsed "apu" from the raw JSON.
func (parsed rawHeader) getAPU() (*byteBuffer, error) {
	return parsed.getByteBuffer(headerAPU)
}

// getAPV extracts parsed "apv" from the raw JSON.
func (parsed rawHeader) getAPV() (*byteBuffer, error) {
	return parsed.getByteBuffer(headerAPV)
}

// getIV extracts parsed "iv" frpom the raw JSON.
func (parsed rawHeader) getIV() (*byteBuffer, error) {
	return parsed.getByteBuffer(headerIV)
}

// getTag extracts parsed "tag" frpom the raw JSON.
func (parsed rawHeader) getTag() (*byteBuffer, error) {
	return parsed.getByteBuffer(headerTag)
}

// getJWK extracts parsed "jwk" from the raw JSON.
func (parsed rawHeader) getJWK() (*JSONWebKey, error) {
	v := parsed[headerJWK]
	if v == nil {
		return nil, nil
	}
	var jwk *JSONWebKey
	err := json.Unmarshal(*v, &jwk)
	if err != nil {
		return nil, err
	}
	return jwk, nil
}

// getCritical extracts parsed "crit" from the raw JSON. If omitted, it
// returns an empty slice.
func (parsed rawHeader) getCritical() ([]string, error) {
	v := parsed[headerCritical]
	if v == nil {
		return nil, nil
	}

	var q []string
	err := json.Unmarshal(*v, &q)
	if err != nil {
		return nil, err
	}
	return q, nil
}

// sanitized produces a cleaned-up header object from the raw JSON.
func (parsed rawHeader) sanitized() (h Header, err error) {
	for k, v := range parsed {
		switch k {
		case headerJWK:
			var jwk *JSONWebKey
			err = json.Unmarshal(*v, &jwk)
			if err != nil {
				err = fmt.Errorf("failed to unmarshal JWK: %v: %#v", err, string(*v))
				return
			}
			h.JSONWebKey = jwk
		case headerKeyID:
			var s string
			err = json.Unmarshal(*v, &s)
			if err != nil {
				err = fmt.Errorf("failed to unmarshal key ID: %v: %#v", err, string(*v))
				return
			}
			h.KeyID = s
		case headerAlgorithm:
			var s string
			err = json.Unmarshal(*v, &s)
			if err != nil {
				err = fmt.Errorf("failed to unmarshal algorithm: %v: %#v", err, string(*v))
				return
			}
			h.Algorithm = s
		case headerNonce:
			var s string
			err = json.Unmarshal(*v, &s)
			if err != nil {
				err = fmt.Errorf("failed to unmarshal nonce: %v: %#v", err, string(*v))
				return
			}
			h.Nonce = s
		default:
			if h.ExtraHeaders == nil {
				h.ExtraHeaders = map[HeaderKey]interface{}{}
			}
			var v2 interface{}
			err = json.Unmarshal(*v, &v2)
			if err != nil {
				err = fmt.Errorf("failed to unmarshal value: %v: %#v", err, string(*v))
				return
			}
			h.ExtraHeaders[k] = v2
		}
	}
	return
}

func (dst rawHeader) isSet(k HeaderKey) bool {
	dvr := dst[k]
	if dvr == nil {
		return false
	}

	var dv interface{}
	err := json.Unmarshal(*dvr, &dv)
	if err != nil {
		return true
	}

	if dvStr, ok := dv.(string); ok {
		return dvStr != ""
	}

	return true
}

// Merge headers from src into dst, giving precedence to headers from l.
func (dst rawHeader) merge(src *rawHeader) {
	if src == nil {
		return
	}

	for k, v := range *src {
		if dst.isSet(k) {
			continue
		}

		dst[k] = v
	}
	if dst.Cty == "" {
		dst.Cty = src.Cty
	}
}

// Get JOSE name of curve
func curveName(crv elliptic.Curve) (string, error) {
	switch crv {
	case elliptic.P256():
		return "P-256", nil
	case elliptic.P384():
		return "P-384", nil
	case elliptic.P521():
		return "P-521", nil
	default:
		return "", fmt.Errorf("square/go-jose: unsupported/unknown elliptic curve")
	}
}

// Get size of curve in bytes
func curveSize(crv elliptic.Curve) int {
	bits := crv.Params().BitSize

	div := bits / 8
	mod := bits % 8

	if mod == 0 {
		return div
	}

	return div + 1
}

func makeRawMessage(b []byte) *json.RawMessage {
	rm := json.RawMessage(b)
	return &rm
}<|MERGE_RESOLUTION|>--- conflicted
+++ resolved
@@ -21,7 +21,7 @@
 	"errors"
 	"fmt"
 
-	"gopkg.in/square/go-jose.v2/json"
+	"github.com/WatchBeam/go-jose/json"
 )
 
 // KeyAlgorithm represents a key management algorithm.
@@ -149,7 +149,6 @@
 )
 
 // rawHeader represents the JOSE header for JWE/JWS objects (used for parsing).
-<<<<<<< HEAD
 //
 // The decoding of the constituent items is deferred because we want to marshal
 // some members into particular structs rather than generic maps, but at the
@@ -159,31 +158,10 @@
 
 // Header represents the read-only JOSE header for JWE/JWS objects.
 type Header struct {
-=======
-type rawHeader struct {
-	Alg   string               `json:"alg,omitempty"`
-	Enc   ContentEncryption    `json:"enc,omitempty"`
-	Cty   string               `json:"cty,omitempty"`
-	Zip   CompressionAlgorithm `json:"zip,omitempty"`
-	Crit  []string             `json:"crit,omitempty"`
-	Apu   *byteBuffer          `json:"apu,omitempty"`
-	Apv   *byteBuffer          `json:"apv,omitempty"`
-	Epk   *JsonWebKey          `json:"epk,omitempty"`
-	Iv    *byteBuffer          `json:"iv,omitempty"`
-	Tag   *byteBuffer          `json:"tag,omitempty"`
-	Jwk   *JsonWebKey          `json:"jwk,omitempty"`
-	Kid   string               `json:"kid,omitempty"`
-	Nonce string               `json:"nonce,omitempty"`
-}
-
-// JoseHeader represents the read-only JOSE header for JWE/JWS objects.
-type JoseHeader struct {
->>>>>>> 5f18b14b
 	KeyID      string
 	JSONWebKey *JSONWebKey
 	Algorithm  string
 	Nonce      string
-<<<<<<< HEAD
 
 	// Any headers not recognised above get unmarshaled from JSON in a generic
 	// manner and placed in this map.
@@ -194,19 +172,6 @@
 	b, err := json.Marshal(v)
 	if err != nil {
 		return err
-=======
-	Cty        string
-}
-
-// sanitized produces a cleaned-up header object from the raw JSON.
-func (parsed rawHeader) sanitized() JoseHeader {
-	return JoseHeader{
-		KeyID:      parsed.Kid,
-		JsonWebKey: parsed.Jwk,
-		Algorithm:  parsed.Alg,
-		Nonce:      parsed.Nonce,
-		Cty:        parsed.Cty,
->>>>>>> 5f18b14b
 	}
 
 	parsed[k] = makeRawMessage(b)
@@ -413,9 +378,6 @@
 		}
 
 		dst[k] = v
-	}
-	if dst.Cty == "" {
-		dst.Cty = src.Cty
 	}
 }
 
